--- conflicted
+++ resolved
@@ -284,33 +284,6 @@
   in
   fn l
 
-<<<<<<< HEAD
-=======
-(** {2 Error managment} *)
-
-(** record the current position, before a parsing error *)
-let record_pos env =
-  let (pos_max, _, _, _) = !(env.max_pos) in
-  let pos = Input.byte_pos env.current_buf env.current_pos in
-  if pos > pos_max  then
-    env.max_pos := (pos, env.current_buf, env.current_pos, ref [])
-
-(** [next env] updates the current maximum position [env.max_pos] and
-   raise [Exit] to return to the scheduler. *)
-let next : env -> 'a  = fun env -> record_pos env; raise Exit
-
-(** same as abobe, but recording error messages *)
-let record_pos_msg msg env =
-  let (pos_max, _, _, msgs) = !(env.max_pos) in
-  let pos = Input.byte_pos env.current_buf env.current_pos in
-  if pos > pos_max then
-    env.max_pos := (pos, env.current_buf, env.current_pos, ref [msg])
-  else if pos = pos_max then msgs := msg :: !msgs
-
-let next_msg : string -> env -> 'a  = fun msg env ->
-  record_pos_msg msg env; raise Exit
-
->>>>>>> 99961ec1
 (** {2 Scheduler code} *)
 
 (** the scheduler stores what remains to do in a list sorted by position in the
@@ -518,20 +491,13 @@
                  -> 'a t -> 'a t =
   fun test g env k ->
     let k = ink (fun env x ->
-<<<<<<< HEAD
-      match test (force env x) env.buf_before_blanks env.idx_before_blanks
-             env.current_buf env.current_idx
-      with false -> next env
-         | true  -> call k env x)
-=======
        try
-         match test (Lazy.force x) env.buf_before_blanks env.pos_before_blanks
-                 env.current_buf env.current_pos
+         match test (Lazy.force x) env.buf_before_blanks env.idx_before_blanks
+                 env.current_buf env.current_idx
          with false -> next env
             | true  -> call k env x
        with Lex.NoParse -> next env
           | Lex.Give_up m -> next_msg m env)
->>>>>>> 99961ec1
     in
     g env k
 
