(** {1 Parser combinator library} *)

(** Combinators are a standard approach to parsing in functional language.  The
   major advantage of combinators is that they allow manipulating grammars as
   first class values.  However, they generally suffer from two major defects.
   We start this file by a global description of the original feature of this
   library.

    - Incomplete semantics.  A grammar "(a|b)c" may fail to backtrack and try
   "bc" if parsing for "ac" fails in "c". This is traditionally solved with
   continuation: combinators must be given the function that will be used to
   parse the remaining input. In general, parsing combinator returning value of
   type ['a] with continuation will have type [env -> (env -> 'a -> bot) -> bot]
   where [env] is the type maintaining the data necessary for parsing (like the
   current input stream) and [bot] is then type of [false]. ['a cont = 'a -> env
   -> bot] is thefore the continuation type.

   - Exponential semantics.  The parsing problem for context-free grammars can
   be solved in polynomial time (O(n³) implementation are often proposed).  As
   combinator backtracks, they usually lead to an exponential behaviour.  This
   is solved here by a [cache] combinator, that avoids parsing twice the same
   part of the input with the same grammar.

   - backtracking  is also a problem, because we need to go back in the input to
   try  other alternatives.   This means  that the  whole input  must remain  in
   memory.  This is solved by terminals returning immediately instead of calling
   the continuation. A "scheduler" manages the continuations and the alternative
   branches for  parsing. This means  that instead of [bot],  we use a  type ['a
   res]  with  two  constructors,  one for  continuation,  one  for  alternative
   parsing.  A global  queue  stored  in all  environment  is  maintened by  the
   scheduler, and  the next action  is taken  from the top  of the queue  by the
   scheduler. The ordering in the queue is a lexicographic ordering on the input
   position and definition dependance (if A  calls B, the continuation of B must
   be called before the continuation of A). The former ensure that all terminals
   are parsed in parallel, and therefore that  the beginning of the input can be
   collected by  the GC.   The latter  is necessay for  the cache  combinator to
   work.

   - In many  technics that cover  ambiguous  grammars: right  recursive grammar
   will try to  compute the action for  all accepted prefix of  the input, often
   leading to quadratic parsing time.  This is solved by delaying the evaluation
   of the semantics,  but not too much  so that the user can  call the [give_up]
   function to reject some parses from the action code. More generaly, to ensure
   O(1)for most step of parsing, we use two specific type to represent the value
   returned by parsing and value transforming these

   -  Specific combinators (lr, lr_pos  and mlr) are provided  to transform left
   recursive grammar  that loops with  combinator into non left  recursive ones.

    - A  blank  fonction  is used  (ad  it can  be  changed  during parsing)  to
   compensate  the  scannerless  nature  of  combinators  and  deal  with  blank
   characteres.
*)

(** {2 main types } *)

(** priority for ordering:
    (p, (p', d)) : p position at end of parsing
                   p' position at the beginning of parsing with
                      the latest cached grammar
                   d  depth of cached grammar, when two cached grammar
                      start parsing from the same position, the one
                      calling the other as a smaller depth
 *)
module Prio =
  struct
    type t = Input.byte_pos * (Input.byte_pos * int)
    let compare (p1,co1) (p2,co2) =
      match compare p1 p2 with
      | 0 -> compare co2 co1
      | c -> c
  end

module Heap = Heap.Make(Prio)

type 'a key = 'a Assoc.key
type lazies = N : lazies |  L : 'a lazy_t * lazies -> lazies

type max_pos = (Input.byte_pos * Lex.buf * Lex.idx * string list ref) ref

module LAssoc = Assoc.Make(struct type 'a data = 'a lazy_t end)

type lazies_aux = N : lazies_aux
                | L : 'a lazy_t * lazies -> lazies_aux

and lazies = lazies_aux ref

(** Environment holding information required for parsing. *)
type env =
  { blank_fun         : Blank.t
  (** Function used to ignore blanks. *)
  ; max_pos           : max_pos
  (** Maximum position reached by the parser (for error reporting). *)
  ; current_buf       : Lex.buf
  (** Current input buffer (or input stream). *)
  ; current_idx       : Lex.idx
  (** Current index in buffer [current_buf]. *)
  ; buf_before_blanks : Lex.buf
  (** Input buffer before reading the blanks. *)
  ; idx_before_blanks : Lex.idx
  (** index in [buf_before_blanks] before reading the blanks. *)
  ; lr                : LAssoc.t
<<<<<<< HEAD
=======
  (** semantics value to be forced after the next lexeme read *)
>>>>>>> df346fb0
  ; to_force          : lazies
  (** Association table for the lr, lr_pos and mlr combinators *)
  ; cache_order       : Input.byte_pos * int
  (** Information used  to order cache parsing, the first  [int] is the position
      where we started to parse the  cached grammar, the second int is increased
      when we parse a cached grammar that was called at same position by another
      cached grammar. *)
  ; queue : res Heap.t ref
  (** the  heap holding continuation  and alternative branch for  parsing. All
      environments share the same heap.  *)
  }

(** We  use priority queues  using a heap, to  have a logarithmic  complexity to
   choose the next action in the scheduler *)


(**  type  of result  used  by  the scheduler  to  progress  in the  parsing  in
    parallel. *)
 and res =
   | Cont : env * 'a cont * 'a Lazy.t -> res
   (**  Cont(env,k,x)  the value  and  environment  resulting from  parsing  the
      beginning of the  input and the continuation to finish  parsing It must be
      used instead of calling immediatly  the continuation because the scheduler
      needs to order parsing. *)
   | Gram : env * 'a t * 'a cont -> res
   (** This contructor represents an alternative branch of parsing, with both a
   grammar and a continuation *)

 (** Type  of a  parsing continuation. A  value of type  ['a cont]  represents a
    function  waiting for  a parsing  environment and  a value  of type  ['a] to
    continue parsing.  To avoid quadratic behavior with right recursion, this is
    splitted in two parts:

    - a transformer of type [('a,'b) trans] representing a function from ['a] to
    ['b]

    - a continuation  that expect a  lazy value,  evaluation is retarded  to the
    parsing of the next lexeme.

    - A special continuation [P] is used when we need to store the position when
    we will call the continuation.

    With this type for continuation, we have two benefits:

    - most  combinator  can transform  the  continuation  in O(1)  time  without
    introducing a nested closure.

    - evaluation of action being retarded to the next lexeme, prefix of right
    recursive grammar also transform the continuation in O(1).  *)
 and 'a cont =
   | C : (env -> 'b Lazy.t -> res) * ('a,'b) trans * Pos.t ref option -> 'a cont
 (** [P] is used when the position when calling the continuation (right position
       of some grammar) is needed. *)

 (** [('a,'b) args] is the type of a transformer from a value of type ['a] to a
    value of type ['b]. To keep amortized O(1) semantics of eval_lrgs, we mark
    in the constructor the presence of Lrg below in the structure using XXX'
    constructor*)
 and (_,_) trans =
   | Idt : ('a,'a) trans
   (** Identity transformer *)
   | Arg : ('b,'c) trans * 'a -> ('a -> 'b,'c) trans
   (** [Arg(tr,x)] tranform a value of type ['a -> 'b] into a value of
       type ['c] by applying it to [x] and then applying the transformer [tr] *)
   | Lrg : ('b,'c) trans * 'a Lazy.t -> ('a -> 'b,'c) trans
   (** Same as above  but [x] is lazy ([Lrg] means "lazy arg").  This is what we
       use to delay evaluation *)
   | Pos : ('b,'c) trans * Pos.t ref -> (Pos.t -> 'b,'c) trans
   (** Same  as arg, but [x]  is a position that  will be stored in  a reference
       when calling the continuation constructed with [P] *)
   | App : ('b,'c) trans * ('a -> 'b) -> ('a,'c) trans
   (** [App(tr,f) transform  a value of type  ['a] into a value of  type ['c] by
        passing it to a [f] and then using [tr] *)

 (** Type of a parser combinator with a semantic action of type ['a]. the return
    type  [res] will  be  used by  the  scheduler function  below  to drive  the
    parsing. *)
and 'a t = env -> 'a cont -> res

(** {2 Error managment} *)

(** record the current position, before a parsing error *)
let record_pos env =
  let (pos_max, _, _, _) = !(env.max_pos) in
  let pos = Input.byte_pos env.current_buf env.current_idx in
  if pos > pos_max  then
    env.max_pos := (pos, env.current_buf, env.current_idx, ref [])

(** [next env] updates the current maximum position [env.max_pos] and
   raise [Exit] to return to the scheduler. *)
let next : env -> 'a  = fun env -> record_pos env; raise Exit

(** same as abobe, but recording error messages *)
let record_pos_msg msg env =
  let (pos_max, _, _, msgs) = !(env.max_pos) in
  let pos = Input.byte_pos env.current_buf env.current_idx in
  if pos > pos_max then
    env.max_pos := (pos, env.current_buf, env.current_idx, ref [msg])
  else if pos = pos_max then msgs := msg :: !msgs

let next_msg : string -> env -> 'a  = fun msg env ->
  record_pos_msg msg env; raise Exit

(** {2 continuations and trans functions} *)

let force env x =
  try Lazy.force x
  with Lex.NoParse -> next env
     | Lex.Give_up m -> next_msg m env

let forces l =
  let rec fn = function
    | N -> ()
    | L(x,l) -> ignore (Lazy.force x); fn l
  in
  fn l

let to_force env x =
  { env with to_force = L(x,env.to_force) }

(** construction of a continuation with an identity transformer.
    [ink] means "injection kontinuation" *)
let ink f = C(f,Idt,None)

(** evaluation function for the [trans] type *)
let rec eval : type a b. a -> (a,b) trans -> b = fun x tr ->
    match tr with
    | Idt        -> x
    | Lrg (tr,y) -> eval (x (Lazy.force y)) tr
    | Arg (tr,y) -> eval (x y) tr
    | Pos (tr,p) -> eval (x !p) tr
    | App (tr,f) -> eval (f x) tr
<<<<<<< HEAD

let _print_trans =
  let rec fn : type a b. out_channel -> (a, b) trans -> unit = fun ch ->
    function
    | Idt -> ()
    | Lrg(tr,_) -> Printf.fprintf ch "Lrg %a" fn tr
    | Arg(tr,_) -> Printf.fprintf ch "Arg %a" fn tr
    | App(tr,_) -> Printf.fprintf ch "App %a" fn tr
    | Pos(tr,_) -> Printf.fprintf ch "Pos %a" fn tr
  in
  fn
=======
>>>>>>> df346fb0

(** function calling a  continuation. It does not evaluate any  action. It is of
    crucial importance that this function be in O(1) before calling [k]. *)
let call : type a.a cont -> env -> a Lazy.t -> res =
  fun k env x ->
    match k with
<<<<<<< HEAD
    | C(k,Idt,None)    ->
       k env x
    | C(k,tr,None)     ->
       k env (lazy (eval (Lazy.force x) tr))
    | C(k,Idt,Some rp) ->
       let pos = Input.spos env.buf_before_blanks env.idx_before_blanks in
       rp := pos;
       k env x
    | C(k,tr,Some rp)  ->
       let pos = Input.spos env.buf_before_blanks env.idx_before_blanks in
       rp := pos;
=======
    | C(k,Idt,None)    -> k env x
    | C(k,tr,None)     -> k env (lazy (eval (Lazy.force x) tr))
    | C(k,Idt,Some rp) ->
       rp := Pos.get_pos env.buf_before_blanks env.pos_before_blanks;
       k env x
    | C(k,tr,Some rp)  ->
       rp := Pos.get_pos env.buf_before_blanks env.pos_before_blanks;
>>>>>>> df346fb0
       k env (lazy (eval (Lazy.force x) tr))

(**  functions  to  add  [(_,_)  trans]  constructors  inside  the  continuation
    constructor *)
<<<<<<< HEAD
let arg : type a b. b cont -> a -> (a -> b) cont = fun k x ->
  match k with
  | C(k,tr,rp) -> C(k,Arg(tr, x),rp)

let lrg : type a b. b cont -> a Lazy.t -> (a -> b) cont = fun k x ->
  (** NOTE: no need for lrg if [x] is a value, but adding the following line
     appears significantly slower:
  [if Lazy.is_val x then arg k (Lazy.force x) else] *)
  match k with
  | C(k,tr,rp) -> C(k,Lrg(tr,x),rp)

let app : type a b. b cont -> (a -> b) -> a cont = fun k f ->
    match k with
    | C(k,tr,rp) -> C(k,App(tr, f),rp)

let posk : type a. a cont -> (Pos.t -> a) cont = fun k ->
  match k with
  | C(k,tr,rp) ->
     match rp with
     | None ->
        let rp = ref Input.phantom_spos in
        C(k,Pos(tr, rp),Some rp)
     | Some rp' -> C(k,Pos(tr, rp'),rp)
=======
let arg : type a b. b cont -> a -> (a -> b) cont =
  fun (C(k,tr,rp)) x -> C(k,Arg(tr,x),rp)

let lrg : type a b. b cont -> a Lazy.t -> (a -> b) cont =
  (** NOTE: no need for lrg if [x] is a value, but testing is is slower *)
  fun (C(k,tr,rp)) x -> C(k,Lrg(tr,x),rp)

let app : type a b. b cont -> (a -> b) -> a cont =
  fun (C(k,tr,rp)) f -> C(k,App(tr,f),rp)

let posk : type a. a cont -> (Pos.t -> a) cont =
  fun (C(k,tr,rp)) ->
  match rp with
  | None    -> let p = ref Pos.phantom in C(k,Pos(tr, p),Some p)
  | Some p -> C(k,Pos(tr,p),rp)

let forces (l : lazies) =
  let rec fn l =
    let c = !l in l := N; match c with
    | N -> ()
    | L (x,l) -> (try
                    ignore (Lazy.force x)
                  with Lex.NoParse | Lex.Give_up _ -> ());
                 fn l
  in
  fn l

(** {2 Error managment} *)

(** record the current position, before a parsing error *)
let record_pos env =
  let (pos_max, _, _, _) = !(env.max_pos) in
  let pos = Input.byte_pos env.current_buf env.current_pos in
  if pos > pos_max  then
    env.max_pos := (pos, env.current_buf, env.current_pos, ref [])

(** [next env] updates the current maximum position [env.max_pos] and
   raise [Exit] to return to the scheduler. *)
let next : env -> res  = fun env -> record_pos env; raise Exit

(** same as abobe, but recording error messages *)
let record_pos_msg msg env =
  let (pos_max, _, _, msgs) = !(env.max_pos) in
  let pos = Input.byte_pos env.current_buf env.current_pos in
  if pos > pos_max then
    env.max_pos := (pos, env.current_buf, env.current_pos, ref [msg])
  else if pos = pos_max then msgs := msg :: !msgs

let next_msg : string -> env -> res  = fun msg env ->
  record_pos_msg msg env; raise Exit
>>>>>>> df346fb0

(** {2 Scheduler code} *)

(** the scheduler stores what remains to do in a list sorted by position in the
    buffer, and vptr key list (see cache below) here are the comparison function
    used for this sorting *)
let get_prio r =
  match r with
  | Cont(env,_,_)|Gram(env,_,_) ->
     let p = Input.byte_pos env.current_buf env.current_idx in
     (p, env.cache_order)

let add_queue env res =
  env.queue := Heap.add (get_prio res) res !(env.queue)


(** [scheduler  env g] drives  the parsing, it calls  the combinator [g]  in the
    given environment and when lexeme returns to the scheduler, it continues the
    parsing,  but  trying the error case too,  this way all  parsing progress in
    parallel in the input. *)
let scheduler : env -> 'a t -> ('a * env) list = fun env g ->
    (** a reference holding the final result *)
    let res = ref [] in
    (** the final continuation evaluating and storing the result *)
    let k env x =
      res := (x,env)::!res; (** evaluation of x is done later *)
      raise Exit
    in
    try
      let queue = env.queue in
      (** calls to the initial grammar and initialise the table *)
      (try
<<<<<<< HEAD
         let r = g env (ink k) in
         (** to do at further position *)
         queue := Heap.add (get_prio r) r !queue;
=======
        let r = g env (ink k) in
        (* initialize the queue *)
        queue := Heap.add (get_prio r) r !queue;
>>>>>>> df346fb0
      with Exit -> ());
      while true do
        let (todo,t) = Heap.remove !queue in
        queue := t;
        try
          let r =
            match todo with
            | Cont(env,k,x) ->
<<<<<<< HEAD
=======
               (** it is time to eval lazy arguments *)
>>>>>>> df346fb0
               forces env.to_force;
               (** calling the continuation *)
               call k { env with to_force = N } x
            | Gram(env,g,k) ->
               g env k
          in
          queue := Heap.add (get_prio r) r !queue
        with
        | Exit -> ()
        | Lex.NoParse -> record_pos env
        | Lex.Give_up m -> record_pos_msg m env
      done;
      assert false
    with Not_found | Exit ->
      (** parsing is finished: we evaluate the semantics *)
      List.fold_left (fun res (x,env) ->
          (try (force env x, env) :: res with Exit -> res)) [] !res

(** {2 the combinators } *)

(** Combinator that always fails. *)
let fail : 'a t = fun env _ -> next env

(** Fails and report an error *)
let error : string -> 'a t = fun msg env _ -> next_msg msg env

(** Combinator used as default field before compilation *)
let assert_false : 'a t = fun _ _ -> assert false

(** Combinator accepting the empty input only. *)
let empty : 'a -> 'a t = fun x env kf -> call kf env (lazy x)

(** Combinator accepting the given lexeme (or terminal). *)
let lexeme : 'a Lex.lexeme -> 'a t = fun lex env k ->
    try
      let (v, buf_before_blanks, idx_before_blanks) =
        lex env.current_buf env.current_idx
      in
      (* evaluate pending arguments, before reading blanks! *)
      let (current_buf, current_idx) =
        env.blank_fun buf_before_blanks idx_before_blanks
      in
      let env =
        { env with buf_before_blanks ; idx_before_blanks
                 ; current_buf ; current_idx; lr = LAssoc.empty }
      in
      (** don't call the continuation, return to the scheduler *)
      Cont(env,k, lazy v)
    with Lex.NoParse -> next env
       | Lex.Give_up m -> next_msg m env

(** [test cs env]  returns [true] if and only if the next  character to parse in
    the environment [env] is in the character set [cs]. *)
let test cs e = Charset.mem cs (Input.get e.current_buf e.current_idx)

(** Sequence combinator. *)
let seq : 'a t -> Charset.t -> ('a -> 'b) t -> 'b t = fun g1 cs g2 ->
  if Charset.equal cs Charset.full then
     fun env k ->
    g1 env
<<<<<<< HEAD
      (ink (fun env x -> g2 (to_force env x) (lrg k x)))
 else
    fun env k ->
    g1 env
      (ink (fun env x -> if test cs env
                         then g2 (to_force env x) (lrg k x)
                         else next env))
=======
      (ink (fun env x ->
           let env = { env with to_force = ref (L(x,env.to_force)) } in
           g2 env (lrg k x)))
 else
    fun env k ->
    g1 env
      (ink (fun env x ->
           if test cs env then
             let env = { env with to_force = ref (L(x,env.to_force)) } in
             g2 env (lrg k x)
           else next env))
>>>>>>> df346fb0

(** Dependant sequence combinator. *)
let dseq : ('a * 'b) t -> ('a -> ('b -> 'c) t) -> 'c t =
  fun g1 g2 env k ->
    g1 env (ink(fun env vs ->
        (try
           let (v1,v2) = Lazy.force vs in
           (** This forces the evaluation of v2 ... no consequence
              on right recursion *)
           let g = g2 v1 in
           fun () -> g env (arg k v2)
         with Lex.NoParse -> next env
            | Lex.Give_up m -> next_msg m env) ()))

(** option combinator,  contrary to [alt] apply to [empty],  it uses the charset
    of the  continuation for prediction. Therefore  it is preferable not  to use
    empty in [alt] and use [option] instead.*)
let option: 'a -> Charset.t -> 'a t -> 'a t = fun x cs1 g1 ->
  fun env k ->
    if test cs1 env then add_queue env (Gram(env,g1,k));
    call k env (lazy x)

(** Alternatives combinator. *)


let simple_alt : 'a t -> 'a t -> 'a t = fun g1 g2 env k ->
  add_queue env (Gram(env,g2,k)); g1 env k

let dispatch = fun tbl mini maxi env k ->
  let c = Input.get env.current_buf env.current_idx in
  let i = Char.code c in
  if i < mini || i > maxi then next env
  else tbl.(Char.code c - mini) env k

let alt : (Charset.t * 'a t) list -> 'a t = fun l ->
  let rec fn mini maxi i =
    if i = 256 then (mini, maxi) else
      if List.exists (fun (cs, _) -> Charset.mem cs (Char.chr i)) l
      then let mini = min mini i in
           let maxi = max maxi i in
           fn mini maxi (i+1)
      else
        fn mini maxi (i+1)
  in
  let mini, maxi = fn 256 (-1) 0 in
  if maxi < mini then fail else
    let tbl =
      Array.init (maxi - mini + 1)
        (fun i ->
          let i = i + mini in
          let l = List.filter (fun (cs,_) -> Charset.mem cs (Char.chr i)) l in
          let rec fn = function
            | [] -> fail
            | [(_,g)] -> g
            | (_,g)::l -> simple_alt g (fn l)
          in fn l)
    in
    dispatch tbl mini maxi

(** Application of a semantic function to alter a combinator. *)
let appl : 'a t -> ('a -> 'b) -> 'b t = fun g fn env k ->
  g env (app k fn)

(** combinator that forcesc immediate evaluation of the action,  for instance if
    the semantics update a table *)
let eval : 'a t -> 'a t = fun g env k ->
  g env (ink (fun env v -> ignore (force env v); call k env v))

(** unmerge a merged ambiguous grammar, typicallyif the rest of the parsing uses
   dependant sequences *)
let unmerge : 'a list t -> 'a t = fun g env k ->
  g env (ink (fun env (lazy vs) ->
             let rec fn =function
               | [] -> next env
               | [v] -> call k env (lazy v)
               | v::l -> add_queue env (Cont(env,k,lazy v)); fn l
             in
             fn vs))

(** unmerge a merged ambiguous grammar, typicallyif the rest of the parsing uses
   dependant sequences *)
let unmerge : 'a list t -> 'a t = fun g env k ->
  g env (ink (fun env (lazy vs) ->
             let rec fn =function
               | [] -> next env
               | [v] -> call k env (lazy v)
               | v::l -> add_queue env (Cont(env,k,lazy v)); fn l
             in
             fn vs))

(** Combinator to test the input before parsing with a grammar *)
let test_before : (Lex.buf -> Lex.idx -> Lex.buf -> Lex.idx -> bool)
                 -> 'a t -> 'a t =
  fun test g env k ->
    match test env.buf_before_blanks env.idx_before_blanks
            env.current_buf env.current_idx
    with false -> next env
       | true  -> g env k

(** Combinator to test the input after parsing with a grammar *)
let test_after : ('a -> Lex.buf -> Lex.idx -> Lex.buf -> Lex.idx -> bool)
                 -> 'a t -> 'a t =
  fun test g env k ->
    let k = ink (fun env x ->
      match test (Lazy.force x) env.buf_before_blanks env.idx_before_blanks
             env.current_buf env.current_idx
      with false -> next env
         | true  -> call k env x)
    in
    g env k

(** Read the position after parsing. *)
let right_pos : type a.(Pos.t -> a) t -> a t = fun g env k ->
    g env (posk k)

(** Read the position before parsing. *)
let left_pos : (Pos.t -> 'a) t -> 'a t = fun g  env k ->
  let pos = Input.spos env.current_buf env.current_idx in
  g env (arg k pos)

(** Read left pos from the lr table. *)
let read_pos : Pos.t key -> (Pos.t -> 'a) t -> 'a t =
  fun key g env k ->
    let pos = try LAssoc.find key env.lr with Not_found -> assert false in
    g env (arg k (Lazy.force pos))

(** [lr g  gf] is the combinator used to  eliminate left recursion. Intuitively,
    it parses using  the "grammar" [g gf*].  An equivalent  combinator CANNOT be
    defined as [seq Charset.full g cs (let rec r = seq cs r cs gf in r)].
*)
let lr : 'a t -> 'a key -> Charset.t -> 'a t -> 'a t = fun g key cs gf env k ->
    let rec klr env v =
      if test cs env then
        begin
          let lr = LAssoc.add key v env.lr in
<<<<<<< HEAD
          let env0 = { env with lr; to_force = L(v, env.to_force) } in
          add_queue env (Gram(env0,gf,ink klr));
=======
          let env0 = { env with lr; to_force = ref (L(v, env.to_force)) } in
          add_queue env (Gram(env0,gf,ink klr))
>>>>>>> df346fb0
        end;
      call k env v
    in
    g env (ink klr)

(** Same as above but incorporating the reading of the left position, stored
    in the lr table too. *)
let lr_pos : 'a t -> 'a key -> Pos.t key -> Charset.t -> 'a t -> 'a t =
  fun g key pkey cs gf env k ->
    let pos = Input.spos env.current_buf env.current_idx in
    let rec klr env v =
      if test cs env then
        begin
          let lr = LAssoc.add key v env.lr in
<<<<<<< HEAD
          let lr = LAssoc.add pkey (lazy pos) lr in
          let env0 = { env with lr; to_force = L(v, env.to_force) } in
=======
          let lr = LAssoc.add pkey pos lr in
          let env0 = { env with lr; to_force = ref (L(v, env.to_force)) } in
>>>>>>> df346fb0
          add_queue env (Gram(env0,gf,ink klr))
        end;
      call k env v
    in
    g env (ink klr)

(** type to represent the left prefix of a mutually recursive grammar.
    the key represents the produced grammar for each left prefix. *)
type mlr_left =
  LNil : mlr_left
| LCns : 'a key * Charset.t * 'a t * mlr_left -> mlr_left

(** type of the suffix to be repeted in a mutually recursive grammar.
    the first key represents the grammar that parsed the input before
    the second key represents the produced grammar.

    Somehow, mlr_right is a matrix R, the two keys being the idx of
    the coefficient and mlr_left is a vector L. Parsing, will somehow use
    L R^n for n large enough;
*)
type mlr_right =
  RNil : mlr_right
| RCns : 'a key * 'b key * Charset.t * 'b t * mlr_right -> mlr_right

(** select the useful right prefix to continue parsing, and return
    the result reusing the type mlr_left *)
let select : type a. mlr_right -> a key -> mlr_left = fun l k ->
  let rec fn : mlr_right -> mlr_left -> mlr_left =
    fun l acc ->
    match l with
    | RNil -> acc
    | RCns(k',kr,cs,g,r) ->
       match k.eq k'.tok with
         | Assoc.Eq  -> fn r (LCns(kr,cs,g,acc))
         | Assoc.NEq -> fn r acc
  in
  fn l LNil

(** semantic value when parsing mutually left recursive grammar.
    contain the key identifying the grammar, the semantics and
    the grammar to ocntinue parsing if possible *)
type mlr_res =
  Res : 'a key * 'a lazy_t * mlr_res t -> mlr_res

(** precompilation of mutualy left recursive grammars *)
let compile_mlr : mlr_left -> mlr_right -> mlr_res t = fun gl gr ->
  let adone = ref [] in
  let rec g1 : mlr_left -> (Charset.t * mlr_res t) list = function
    | LNil -> []
    | LCns(key,cs,g,r) ->
       let l = get key in
       let g : mlr_res t = fun env k ->
         g env (app k (fun v -> Res(key,lazy v,Lazy.force l)))
       in
       (cs, g) :: g1 r

  and g0 : mlr_left -> mlr_res t = fun l -> alt (g1 l)

  and get : type a. a key -> mlr_res t Lazy.t = fun k ->
    try List.assq (Assoc.K k) !adone
    with Not_found ->
      let g = lazy (g0 (select gr k)) in
      adone := (Assoc.K k, g) :: !adone ;
      g
  in
  g0 gl

(* the main combinator for mutually left recursive grammars *)
let mlr : type a. ?lpos:Pos.t key ->
               mlr_left -> mlr_right -> a key -> a t =
  fun ?lpos gl gr fkey ->
    let g = compile_mlr gl gr in
    fun env k ->
      let pos = match lpos with
        | None   -> Input.phantom_spos
        | Some _ -> Input.spos env.current_buf env.current_idx
      in
      let rec klr env (lazy (Res(key,v,g'))) =
        let lr = LAssoc.add key v env.lr in
        let lr = match lpos with
          | None -> lr
          | Some pkey -> LAssoc.add pkey (lazy pos) lr
        in
<<<<<<< HEAD
        let env0 = { env with lr; to_force = L(v, env.to_force) } in
=======
        let env0 = { env with lr; to_force = ref (L(v, env.to_force)) } in
>>>>>>> df346fb0
        begin
          match fkey.eq key.tok with
          | Assoc.Eq  -> add_queue env (Gram(env0,g',ink klr));
                         call k env v
          | Assoc.NEq -> g' env0 (ink klr)
        end
      in
      g env (ink klr)

(** combinator to access the value stored by lr*)
let read_tbl : 'a key -> 'a t = fun key env k ->
    let v = try LAssoc.find key env.lr with Not_found -> assert false in
    call k env v

(** Combinator under a refrerence used to implement recursive grammars. *)
let deref : 'a t ref -> 'a t = fun gref env k -> !gref env k

(** Combinator changing the "blank function". *)
let change_layout : ?config:Blank.layout_config -> Blank.t -> 'a t -> 'a t =
    fun ?(config=Blank.default_layout_config) blank_fun g env k ->
    let (s, n, _) as buf=
      if config.old_blanks_before then (env.current_buf, env.current_idx, false)
      else (env.buf_before_blanks, env.idx_before_blanks, true)
    in
    let (s, n, moved) =
      if config.new_blanks_before then let (s,n) = blank_fun s n in (s,n,true)
      else buf
    in
    let old_blank_fun = env.blank_fun in
    let env = { env with blank_fun ; current_buf = s ; current_idx = n } in
    g env (ink (fun env v ->
      let (s, n) as buf =
        if config.new_blanks_after then (env.current_buf, env.current_idx)
        else (env.buf_before_blanks, env.idx_before_blanks)
      in
      let (s, n) =
        if config.old_blanks_after then old_blank_fun s n
        else buf
      in
      let env =
        { env with blank_fun = old_blank_fun
        ; current_buf = s ; current_idx = n }
      in
      (** return to scheduler if we moved in the input *)
      if moved then Cont(env,k,v) else call k env v))

(** {2 The cache/merge combinator } *)

(** Combinator for caching a grammar, to avoid exponential behavior. *)
let cache : type a. ?merge:(a -> a -> a) -> a t -> a t = fun ?merge g ->
  (** creation of a table for the cache *)
  let cache = Input.Tbl.create () in
  fun env0 k ->
  let {current_buf = buf0; current_idx = idx0} = env0 in
  try
    (** Did we start parsing the same grammar at the same position *)
    let (ptr, too_late) = Input.Tbl.find cache buf0 idx0 in
    (** If yes we store the continuation in the returned pointer.
       !too_late is true if we already called the continuation stored
       in !ptr *)
    assert (not !too_late);
    ptr := (k, env0.cache_order) :: !ptr;
    (** Nothing else to do nw, try the other branch of parsing *)
    raise Exit
  with Not_found ->
    (** This is the first time we parse with this grammar at this position,
       we add an entry in the cache *)
    (** NOTE: size of ptr: O(N) for each position,
         it comes from a rule using that grammar (nb of rule constant),
         and the start position of this rule (thks to cache, only one each)  *)
    let ptr = ref [(k,env0.cache_order)] in
    let too_late = ref false in
    Input.Tbl.add cache buf0 idx0 (ptr, too_late);
    (** we create a merge table for all continuation to call merge on all
         semantics before proceding. To do so, we need to complete all parsing
         of this grammar at this position before calling the continuation.
         [vnum] will be used to ensure this, see below. *)
    let merge_tbl = Input.Tbl.create () in
    (** NOTE: merge_tbl is not used if merge = None *)
    let co = Input.byte_pos buf0 idx0 in
    assert(co >= fst env0.cache_order);
    let cache_order = if fst env0.cache_order = co
                      then (co, snd env0.cache_order + 1)
                      else (co, 0)
    in
    (** we update cache_order in the environment, ensuring the correct order in
         the scheduler. we must evaluate first grammar that were started later
         in the input buffer, or later in time if at the same position *)
    let env = { env0 with cache_order } in
    let k0 env v =
      (** the cache order must have been restored to its initial value *)
      assert (cache_order = env.cache_order);
      let {current_buf = buf; current_idx = idx} = env in
      try
        (** we first try to merge ... if merge <> None *)
        if merge = None then raise Not_found;
        (** We get the vptr to share this value, if any *)
        let (vptr,too_late_v) = Input.Tbl.find merge_tbl buf idx in
        (** and it is not too late to add a semantics for this action, that is
           the action was not evaluated *)
        assert (not !too_late_v);
        (** NOTE: size of vptr: O(N) at each position: number of ways to end
             parsing of this grammar. Beware, vptr are distinct for distinct
             start position of parsing. So total number of vptr is O(N^2). It
             can be more if you are not using enough cache.  *)
        vptr := v :: !vptr;
        (** No need to continue parsing, we try other branches *)
        raise Exit
      with Not_found ->
        (** we merge all semantics if merge <> None *)
        let v = match merge with
          | None -> v (** No merge, no sharing *)
          | Some merge ->
             (** create vptr and register in merge_tbl *)
             let vptr = ref [v] in
             let too_late_v = ref false in
             Input.Tbl.add merge_tbl buf idx (vptr,too_late_v);
             (** the semantics merge together all value in vptr, Once forced,
                  too_late_v ensure an assertion failure if we try to extend
                  vptr after evaluation *)
             lazy (
                 too_late_v := true;
                 (** NOTE: we keep only one give_up message *)
                 let msg = ref None in
                 (** do not forget to deal with give_up *)
                 let merge x v =
                   try let y = Lazy.force v in
                       match x with None -> Some y
                                  | Some x -> Some (merge x y)
                   with Lex.NoParse -> x
                      | Lex.Give_up m -> msg := Some m; x
                 in
                 match List.fold_left merge None !vptr with
                 | None -> (match !msg with None   -> raise Lex.NoParse
                                          | Some m -> Lex.give_up ~msg:m ())
                 | Some x -> x)
        in
        (** Now we call all continuation stored in !ptr *)
        let l0 = !ptr in
        too_late := true;
        List.iter (fun (k,cache_order) ->
            add_queue env
              (** we pop cache_order to ensure this continuation
                  is called after all extensions of vptr *)
              (Cont({ env with cache_order },k,v))) l0;
        raise Exit
    in
    (** safe to call g, env had cache pushed so it is a minimum *)
    g env (ink k0)

(** {2 functions to do the actual parsing *)

(** function doing the parsing *)
let gen_parse_buffer
    : type a. a t -> Blank.t -> ?blank_after:bool
                  -> Lex.buf -> Lex.idx -> (a * Lex.buf * Lex.idx) list =
  fun g blank_fun ?(blank_after=false) buf0 idx0 ->
    (** environment initialisation *)
    let p0 = Input.byte_pos buf0 idx0  in
    let max_pos = ref (p0, buf0, idx0, ref []) in
    let (buf, idx) = blank_fun buf0 idx0 in
    let env =
<<<<<<< HEAD
      { buf_before_blanks = buf0 ; idx_before_blanks = idx0
        ; current_buf = buf ; current_idx = idx; lr = LAssoc.empty
        ; max_pos ; blank_fun ; cache_order = (Input.phantom_byte_pos,0)
        ; queue = ref Heap.empty; to_force = N
      }
=======
      { buf_before_blanks = buf0 ; pos_before_blanks = col0
        ; current_buf = buf ; current_pos = col; lr = LAssoc.empty
        ; max_pos ; blank_fun ; cache_order = (-1,0)
        ; queue = ref Heap.empty; to_force = ref N }
>>>>>>> df346fb0
    in
    (** calling the scheduler to start parsing *)
    let r = scheduler env g in
    match r with
    | [] ->
       (** error managment *)
       let (_, buf, idx, msgs) = !max_pos in
       let msgs = List.sort_uniq compare !msgs in
       raise (Pos.Parse_error(buf, idx, msgs))
    | _ ->
       (** finalisation *)
       List.map (fun (v,env) ->
           if blank_after then (v, env.current_buf, env.current_idx)
           else (v, env.buf_before_blanks, env.idx_before_blanks)) r

(** parse for non ambiguous grammars, allows for continue parsing *)
let partial_parse_buffer : type a. a t -> Blank.t -> ?blank_after:bool
                                -> Lex.buf -> Lex.idx -> a * Lex.buf * Lex.idx =
  fun g blank_fun ?(blank_after=false) buf0 idx0 ->
    let l = gen_parse_buffer g blank_fun ~blank_after buf0 idx0 in
    match l with
    | [r]  -> r
    | r::_ -> Printf.eprintf "Parsing ambiguity, use cache with merge\n%!"; r
    | []   -> assert false

(** Parse for ambiguous grammar with no merge, return all values. If end of
    input is not parsed in some ways, some value may correspond to only the
    beginning of the input. You should rather use cache/merge anyway.*)
let parse_all_buffer
    : type a. a t -> Blank.t -> Lex.buf -> Lex.idx -> a list =
  fun g blank_fun buf0 idx0 ->
    let l = gen_parse_buffer g blank_fun buf0 idx0 in
    List.map (fun (r,_,_) -> r) l<|MERGE_RESOLUTION|>--- conflicted
+++ resolved
@@ -74,7 +74,6 @@
 module Heap = Heap.Make(Prio)
 
 type 'a key = 'a Assoc.key
-type lazies = N : lazies |  L : 'a lazy_t * lazies -> lazies
 
 type max_pos = (Input.byte_pos * Lex.buf * Lex.idx * string list ref) ref
 
@@ -100,10 +99,7 @@
   ; idx_before_blanks : Lex.idx
   (** index in [buf_before_blanks] before reading the blanks. *)
   ; lr                : LAssoc.t
-<<<<<<< HEAD
-=======
   (** semantics value to be forced after the next lexeme read *)
->>>>>>> df346fb0
   ; to_force          : lazies
   (** Association table for the lr, lr_pos and mlr combinators *)
   ; cache_order       : Input.byte_pos * int
@@ -236,7 +232,6 @@
     | Arg (tr,y) -> eval (x y) tr
     | Pos (tr,p) -> eval (x !p) tr
     | App (tr,f) -> eval (f x) tr
-<<<<<<< HEAD
 
 let _print_trans =
   let rec fn : type a b. out_channel -> (a, b) trans -> unit = fun ch ->
@@ -248,15 +243,12 @@
     | Pos(tr,_) -> Printf.fprintf ch "Pos %a" fn tr
   in
   fn
-=======
->>>>>>> df346fb0
 
 (** function calling a  continuation. It does not evaluate any  action. It is of
     crucial importance that this function be in O(1) before calling [k]. *)
 let call : type a.a cont -> env -> a Lazy.t -> res =
   fun k env x ->
     match k with
-<<<<<<< HEAD
     | C(k,Idt,None)    ->
        k env x
     | C(k,tr,None)     ->
@@ -268,44 +260,11 @@
     | C(k,tr,Some rp)  ->
        let pos = Input.spos env.buf_before_blanks env.idx_before_blanks in
        rp := pos;
-=======
-    | C(k,Idt,None)    -> k env x
-    | C(k,tr,None)     -> k env (lazy (eval (Lazy.force x) tr))
-    | C(k,Idt,Some rp) ->
-       rp := Pos.get_pos env.buf_before_blanks env.pos_before_blanks;
-       k env x
-    | C(k,tr,Some rp)  ->
-       rp := Pos.get_pos env.buf_before_blanks env.pos_before_blanks;
->>>>>>> df346fb0
        k env (lazy (eval (Lazy.force x) tr))
 
 (**  functions  to  add  [(_,_)  trans]  constructors  inside  the  continuation
     constructor *)
-<<<<<<< HEAD
-let arg : type a b. b cont -> a -> (a -> b) cont = fun k x ->
-  match k with
-  | C(k,tr,rp) -> C(k,Arg(tr, x),rp)
-
-let lrg : type a b. b cont -> a Lazy.t -> (a -> b) cont = fun k x ->
-  (** NOTE: no need for lrg if [x] is a value, but adding the following line
-     appears significantly slower:
-  [if Lazy.is_val x then arg k (Lazy.force x) else] *)
-  match k with
-  | C(k,tr,rp) -> C(k,Lrg(tr,x),rp)
-
-let app : type a b. b cont -> (a -> b) -> a cont = fun k f ->
-    match k with
-    | C(k,tr,rp) -> C(k,App(tr, f),rp)
-
-let posk : type a. a cont -> (Pos.t -> a) cont = fun k ->
-  match k with
-  | C(k,tr,rp) ->
-     match rp with
-     | None ->
-        let rp = ref Input.phantom_spos in
-        C(k,Pos(tr, rp),Some rp)
-     | Some rp' -> C(k,Pos(tr, rp'),rp)
-=======
+
 let arg : type a b. b cont -> a -> (a -> b) cont =
   fun (C(k,tr,rp)) x -> C(k,Arg(tr,x),rp)
 
@@ -319,7 +278,7 @@
 let posk : type a. a cont -> (Pos.t -> a) cont =
   fun (C(k,tr,rp)) ->
   match rp with
-  | None    -> let p = ref Pos.phantom in C(k,Pos(tr, p),Some p)
+  | None    -> let p = ref Input.phantom_spos in C(k,Pos(tr, p),Some p)
   | Some p -> C(k,Pos(tr,p),rp)
 
 let forces (l : lazies) =
@@ -356,7 +315,6 @@
 
 let next_msg : string -> env -> res  = fun msg env ->
   record_pos_msg msg env; raise Exit
->>>>>>> df346fb0
 
 (** {2 Scheduler code} *)
 
@@ -389,15 +347,9 @@
       let queue = env.queue in
       (** calls to the initial grammar and initialise the table *)
       (try
-<<<<<<< HEAD
-         let r = g env (ink k) in
-         (** to do at further position *)
-         queue := Heap.add (get_prio r) r !queue;
-=======
         let r = g env (ink k) in
         (* initialize the queue *)
         queue := Heap.add (get_prio r) r !queue;
->>>>>>> df346fb0
       with Exit -> ());
       while true do
         let (todo,t) = Heap.remove !queue in
@@ -406,10 +358,7 @@
           let r =
             match todo with
             | Cont(env,k,x) ->
-<<<<<<< HEAD
-=======
                (** it is time to eval lazy arguments *)
->>>>>>> df346fb0
                forces env.to_force;
                (** calling the continuation *)
                call k { env with to_force = N } x
@@ -470,15 +419,6 @@
   if Charset.equal cs Charset.full then
      fun env k ->
     g1 env
-<<<<<<< HEAD
-      (ink (fun env x -> g2 (to_force env x) (lrg k x)))
- else
-    fun env k ->
-    g1 env
-      (ink (fun env x -> if test cs env
-                         then g2 (to_force env x) (lrg k x)
-                         else next env))
-=======
       (ink (fun env x ->
            let env = { env with to_force = ref (L(x,env.to_force)) } in
            g2 env (lrg k x)))
@@ -490,7 +430,6 @@
              let env = { env with to_force = ref (L(x,env.to_force)) } in
              g2 env (lrg k x)
            else next env))
->>>>>>> df346fb0
 
 (** Dependant sequence combinator. *)
 let dseq : ('a * 'b) t -> ('a -> ('b -> 'c) t) -> 'c t =
@@ -626,13 +565,8 @@
       if test cs env then
         begin
           let lr = LAssoc.add key v env.lr in
-<<<<<<< HEAD
-          let env0 = { env with lr; to_force = L(v, env.to_force) } in
-          add_queue env (Gram(env0,gf,ink klr));
-=======
           let env0 = { env with lr; to_force = ref (L(v, env.to_force)) } in
           add_queue env (Gram(env0,gf,ink klr))
->>>>>>> df346fb0
         end;
       call k env v
     in
@@ -647,13 +581,8 @@
       if test cs env then
         begin
           let lr = LAssoc.add key v env.lr in
-<<<<<<< HEAD
-          let lr = LAssoc.add pkey (lazy pos) lr in
-          let env0 = { env with lr; to_force = L(v, env.to_force) } in
-=======
           let lr = LAssoc.add pkey pos lr in
           let env0 = { env with lr; to_force = ref (L(v, env.to_force)) } in
->>>>>>> df346fb0
           add_queue env (Gram(env0,gf,ink klr))
         end;
       call k env v
@@ -737,11 +666,7 @@
           | None -> lr
           | Some pkey -> LAssoc.add pkey (lazy pos) lr
         in
-<<<<<<< HEAD
-        let env0 = { env with lr; to_force = L(v, env.to_force) } in
-=======
         let env0 = { env with lr; to_force = ref (L(v, env.to_force)) } in
->>>>>>> df346fb0
         begin
           match fkey.eq key.tok with
           | Assoc.Eq  -> add_queue env (Gram(env0,g',ink klr));
@@ -904,18 +829,11 @@
     let max_pos = ref (p0, buf0, idx0, ref []) in
     let (buf, idx) = blank_fun buf0 idx0 in
     let env =
-<<<<<<< HEAD
       { buf_before_blanks = buf0 ; idx_before_blanks = idx0
         ; current_buf = buf ; current_idx = idx; lr = LAssoc.empty
         ; max_pos ; blank_fun ; cache_order = (Input.phantom_byte_pos,0)
-        ; queue = ref Heap.empty; to_force = N
+        ; queue = ref Heap.empty; to_force = ref N
       }
-=======
-      { buf_before_blanks = buf0 ; pos_before_blanks = col0
-        ; current_buf = buf ; current_pos = col; lr = LAssoc.empty
-        ; max_pos ; blank_fun ; cache_order = (-1,0)
-        ; queue = ref Heap.empty; to_force = ref N }
->>>>>>> df346fb0
     in
     (** calling the scheduler to start parsing *)
     let r = scheduler env g in
