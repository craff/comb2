(** Parser combinator library *)

(** Combinators are a standard approach  to parsing in functional language.  The
    major advantage of  combinators is that they allow  manipulating grammars as
    first class values.  However, they generally suffer from  two major defects.

    - Incomplete semantics.  A grammar  "(a|b)c" may fail  to backtrack  and try
      "bc" if parsing  for "ac" fails in "c". This  is traditionally solved with
      continuation: combinators must be given the  function that will be used to
      parse the remaining input.

    - Exponential semantics.  The parsing problem for  context-free grammars can
      be solved  in polynomial time  (O(n³) implementation are  often proposed).
      As combinator  backtrack, they usually  lead to an  exponential behaviour.
      This is solved here by a [cache] combinator, that avoids parsing twice the
      same part of the input with the same grammar.

    - backtracking is also a problem, because we need to go back in the input to
      try other  alternatives. This means  that the  whole input must  remain in
      memory.  This is  solved  by terminals  returning  immediately instead  of
      calling the continuation and a "scheduler" will store the continuation and
      call the  error function  (we use continuations  and errors).  This forces
      parsing  all terminals  in parallel.  This also  gives a  very nice  cache
      combinator.

    - A last problem arise in many technics that cover ambiguous grammars: right
      recursive grammar will  try to compute the action for  all accepted prefix
      of the input,  often leading to quadratic parsing time.  This is solved by
      delaying the  evaluation of the  semantics, but not  too much so  that the
      user can call the [give_up] function to reject some parses from the action
      code.  *)

(** Environment holding information require for parsing. *)
type env =
  { blank_fun         : Lex.blank
  (** Function used to ignore blanks. *)
  ; max_pos           : (int * Input.buffer * int * string list ref) ref
  (** Maximum position reached by the parser (for error reporting). *)
  ; current_buf       : Input.buffer
  (** Current input buffer (or input stream). *)
  ; current_col       : int
  (** Current column number in buffer [current_buf]. *)
  ; buf_before_blanks : Input.buffer
  (** Input buffer before reading the blanks. *)
  ; col_before_blanks : int
  (** Column number in [buf_before_blanks] before reading the blanks. *)
  ; lr                : Assoc.t
  (** Association table for the lr combinator *)
  ; merge_depth       : int
  }

(** Type of a function called in case of error. *)
type err = unit -> res

(**  type  of result  used  by  the scheduler  to  progress  in the  parsing  in
    parallel *)
 and res =
   | Cont : env * 'a cont * err * 'a Lazy.t -> res
   (** returned by lexeme instead of calling the continuation, contains all
       information to continue parsing. *)

 (** Type  of a  parsing continuation. A  value of type  ['a cont]  represents a
    function waiting for a parsing environment, an error function and a value of
    type ['a] to continue parsing. To avoid quadratic behavior with mainly right
    recursion, this is splitted in two:

    - a transformer  of type [('a,'b) trans]  represents a function from ['a] to
      ['b]

    - continuation expect a lzay value, evaluation is retarded to the parsing of
      the next lexeme.
*)
 and 'a cont =
   | C : (env -> err -> 'b Lazy.t -> res) * ('a,'b) trans -> 'a cont
   | P : (env -> err -> 'b Lazy.t -> res) * ('a,'b) trans * Pos.t ref -> 'a cont
 (** [P] is used when the position when calling the continuation (right position
       of some grammar) is needed. *)

 (** [('a,'b) args]  is the type of a transformer from a value of type ['a] to a
    value of type ['b]. *)
 and (_,_) trans =
   | Idt : ('a,'a) trans
   (** Identity transformer *)
   | Arg : ('b,'c) trans * 'a -> ('a -> 'b,'c) trans
   (** [Arg(tr,x)] tranform a value of type ['a -> 'b] into a value of
       type ['c] by applying it to [x] and then applying the transformer [tr] *)
   | Lrg : ('b,'c) trans * 'a Lazy.t -> ('a -> 'b,'c) trans
   (** Same as above but [x] will results of the application of a transformer.
       [Lrg] means lazy arg *)
   | Pos : ('b,'c) trans * Pos.t ref -> (Pos.t -> 'b,'c) trans
   (** Same  as arg, but [x]  is a position that  will be stored in  a reference
       when calling the continuation *)
   | App : ('b,'c) trans * ('a -> 'b) -> ('a,'c) trans
   (** [App(tr,f) transform  a value of type  ['a] into a value of  type ['c] by
        passing it to a [f] and then using [tr] *)

 (** Type of a parser combinator with a semantic action of type ['a]. the return
    type [res] will be used by the scheduler function below to drive the
    parsing. *)
and 'a t = env -> 'a cont -> err -> res

(** continuations and trans functions *)

(** construction of a continuation with an identity transformer *)
let ink f = C(f,Idt)

(** evaluation function for the [app] type *)
let rec eval : type a b. a -> (a,b) trans -> b = fun x tr ->
    match tr with
    | Idt        -> x
    | Arg(tr,y)  -> eval (x y) tr
    | Lrg(tr,y)  -> eval (x (Lazy.force y)) tr
    | Pos(tr,p)  -> eval (x !p) tr
    | App(tr,f)  -> eval (f x) tr

(** function calling a  continuation. It does not evaluate any  action. It is of
    crucial importane that this function be in O(1). *)
let call : type a.a cont -> env -> err -> a Lazy.t -> res =
  fun k env err x ->
    match k with
    | C(k,Idt)    -> k env err x
    | C(k,tr)     -> k env err (lazy (eval (Lazy.force x) tr))
    | P(k,Idt,rp) ->
       rp := Pos.get_pos env.buf_before_blanks env.col_before_blanks;
       k env err x
    | P(k,tr,rp)  ->
       rp := Pos.get_pos env.buf_before_blanks env.col_before_blanks;
       k env err (lazy (eval (Lazy.force x) tr))

(** access to transformer constructor inside the continuation constructor *)
let arg : type a b. b cont -> a -> (a -> b) cont = fun k x ->
    match k with
    | C(k,tr)    -> C(k,Arg(tr,x))
    | P(k,tr,rp) -> P(k,Arg(tr,x),rp)

let larg : type a b. b cont -> a Lazy.t -> (a -> b) cont = fun k x ->
    match k with
    | C(k,tr)    -> C(k,Lrg(tr,x))
    | P(k,tr,rp) -> P(k,Lrg(tr,x),rp)

let app : type a b. b cont -> (a -> b) -> a cont = fun k f ->
    match k with
    | C(k,tr)    -> C(k,App(tr,f))
    | P(k,tr,rp) -> P(k,App(tr,f),rp)

(** transforsms [Lrg] into [Arg] inside a continuation *)
let eval_lrgs : type a. a cont -> a cont = fun k ->
  let rec fn : type a b. (a,b) trans -> (a,b) trans = function
    | Idt       -> Idt
    | Arg(tr,x) -> Arg(fn tr, x)
    | Lrg(tr,x) -> Arg(fn tr, Lazy.force x)
    | Pos(tr,p) -> Pos(fn tr,p)
    | App(tr,x) -> App(fn tr,x)
  in
  match k with
  | C(k,tr)    -> C(k,fn tr)
  | P(k,tr,rp) -> P(k,fn tr,rp)

(** [next env  err] updates the current maximum position  [env.max_pos] and then
    calls the [err] function. *)
let next : env -> err -> res  = fun env err ->
  let (pos_max, _, _, _) = !(env.max_pos) in
  let pos = Input.line_offset env.current_buf + env.current_col in
  if pos > pos_max  then
    env.max_pos := (pos, env.current_buf, env.current_col, ref []);
  err ()

let next_msg : string -> env -> err -> res  = fun msg env err ->
  let (pos_max, _, _, msgs) = !(env.max_pos) in
  let pos = Input.line_offset env.current_buf + env.current_col in
  if pos > pos_max then
    env.max_pos := (pos, env.current_buf, env.current_col, ref [msg])
  else if pos = pos_max then msgs := msg :: !msgs;
  err ()

(** the scheduler stores what remains to do in a list sorted by position
    in the buffer, here are the comparison function used for this sorting *)
let before r1 r2 =
  match (r1,r2) with
  | (Cont(env1,_,_,_), Cont(env2,_,_,_)) ->
     let p1 = Input.line_offset env1.current_buf + env1.current_col in
     let p2 = Input.line_offset env2.current_buf + env2.current_col in
     (p1 < p2) || (p1 = p2 && env1.merge_depth >= env2.merge_depth)

let same r1 r2 =
  match (r1,r2) with
  | (Cont(env1,_,_,_), Cont(env2,_,_,_)) ->
    let p1 = Input.line_offset env1.current_buf + env1.current_col in
    let p2 = Input.line_offset env2.current_buf + env2.current_col in
    p1 = p2 && env1.merge_depth = env2.merge_depth

(** insert in a list at the correct position *)
let insert : res -> res list -> res list = fun r l ->
  let rec fn acc = function
      | [] -> List.rev (r::acc)
      | r0::_ as l when before r r0 -> List.rev_append acc (r::l)
      | r0::l -> fn (r0::acc) l
  in
  fn [] l

(** extract all results at the first position *)
let extract : res list -> res list * res list = function
  | [] -> raise Exit
  | r :: l ->
     let rec fn acc = function
       | [] -> acc, []
       | r0::l when same r r0 -> fn (r0::acc) l
       | l -> acc, l
     in fn [r] l

exception ReallyExit

(** [scheduler  env g] drives  the parsing, it calls  the combinator [g]  in the
    given environment and when lexeme returns to the scheduler, it continues the
    parsing,  but  trying the error case too,  this way all  parsing progress in
    parallel in the input. *)
let scheduler : ?all:bool -> env -> 'a t -> ('a * env) list =
  fun ?(all=false) env g ->
    (* a reference holding the final result *)
    let res = ref [] in
    (* the final continuation evaluating and storing the result,
       continue parsing if [all] is [true] *)
    let k env err x =
      (try
         res := (Lazy.force x,env)::!res;
         (fun () -> if all then err () else raise ReallyExit)
       with Lex.NoParse   -> fun () -> next env err
          | Lex.Give_up m -> fun () -> next_msg m env err) ();
    in
    try
      (* calls to the initial grammar and initialise the table *)
      let r = g env (ink k) (fun _ -> raise Exit) in
      let tbl = ref [r] in  (* to do at further position *)
      while true do
        let t0,t1 = extract !tbl in
        tbl := t1;
        List.iter (function
            | Cont(env,k,err,x) ->
               (* calling the error and the continuation, storing the result in
              tbl1. *)
               (try
                  let r = err () in
                  tbl := insert r !tbl
                with Exit -> ());
               (try
                  let r = call k env (fun _ -> raise Exit) x in
                  tbl := insert r !tbl
                with Exit -> ())) t0
      done;
      assert false
    with Exit | ReallyExit -> !res

(** Combinator that always fails. *)
let fail : 'a t = fun env _ err -> next env err

(** Fails and report an error *)
let error : string -> 'a t = fun msg env _ err -> next_msg msg env err

(** Combinator used as default fied before compilation *)
let assert_false : 'a t = fun _ _ _ -> assert false

(** Combinator accepting the empty input only. *)
let empty : 'a -> 'a t = fun x env kf err -> call kf env err (lazy x)

(** Combinator accepting the given lexeme (or terminal). *)
let lexeme : 'a Lex.lexeme -> 'a t = fun lex env k err ->
    try
      let (v, buf_before_blanks, col_before_blanks) =
        lex env.current_buf env.current_col
      in
       let (current_buf, current_col) =
         env.blank_fun buf_before_blanks col_before_blanks
       in
       let k = eval_lrgs k in
       let env =
         { env with buf_before_blanks ; col_before_blanks
                    ; current_buf ; current_col; lr = Assoc.empty }
       in
       Cont(env,k, err, lazy v)
    with Lex.NoParse -> next env err
       | Lex.Give_up m -> next_msg m env err

(** Sequence combinator. *)
let seq : 'a t -> ('a -> 'b) t -> 'b t = fun g1 g2 env k err ->
  g1 env (ink (fun env err x -> g2 env (larg k x) err)) err

(** Dependant sequence combinator. *)
let dseq : ('a * 'b) t -> ('a -> ('b -> 'c) t) -> 'c t =
  fun g1 g2 env k err ->
    g1 env (ink(fun env err vs ->
        (try
           let (v1,v2) = Lazy.force vs in
           (* This forces the evaluation of v2 ... no consequence
              on right recursion *)
           let g = g2 v1 in
           fun () -> g env (arg k v2) err
         with Lex.NoParse -> fun () -> next env err
            | Lex.Give_up m -> fun () -> next_msg m env err) ())) err

(** [test cs env] returns [true] if and only if the next character to parse in
    the environment [env] is in the character set [cs]. *)
let test cs e = Charset.mem cs (Input.get e.current_buf e.current_col)

(** option combinator,  contrary to [alt] apply to [empty],  it uses the charset
    of the  continuation for prediction. Therefore  it is preferable not  to use
    empty in [alt] and use [option] instead.*)
let option: 'a -> Charset.t -> 'a t -> 'a t = fun x cs1 g1 ->
  fun env k err ->
    if test cs1 env then g1 env k (fun () -> call k env err (lazy x))
    else call k env err (lazy x)

(** Alternatives combinator. *)
let alt : Charset.t -> 'a t -> Charset.t -> 'a t -> 'a t = fun cs1 g1 cs2 g2 ->
  fun env k err ->
    match (test cs1 env, test cs2 env) with
    | (false, false) -> next env err
    | (true , false) -> g1 env k err
    | (false, true ) -> g2 env k err
    | (true , true ) -> g1 env k (fun () -> g2 env k err)

(** Application of a semantic function to alter a combinator. *)
let app : 'a t -> ('a -> 'b) -> 'b t = fun g fn env k err ->
    g env (app k fn) err

let test_before : (Input.buffer -> int -> Input.buffer -> int -> bool)
                 -> 'a t -> 'a t =
  fun test g env k err ->
    match test env.buf_before_blanks env.col_before_blanks
            env.current_buf env.current_col
    with false -> next env err
       | true -> g env k err

let test_after : (Input.buffer -> int -> Input.buffer -> int -> bool)
                 -> 'a t -> 'a t =
  fun test g env k err ->
    let k = ink (fun env err x ->
      match test env.buf_before_blanks env.col_before_blanks
             env.current_buf env.current_col
      with false -> err ()
         | true -> call k env err x)
    in
    g env k err

(** Read the position after parsing. *)
let right_pos : type a.(Pos.t -> a) t -> a t = fun g env k err ->
    let k = match k with
      | C(k,tr)    -> let rp = ref Pos.phantom in P(k,Pos(tr,rp),rp)
      | P(k,tr,rp) -> P(k,Pos(tr,rp),rp)
    in
    g env k err

(** Read the position before parsing. *)
let left_pos : (Pos.t -> 'a) t -> 'a t = fun g  env k err ->
    let pos = Pos.get_pos env.current_buf env.current_col in
    g env (arg k pos) err

(** Read lpos from the lr table. *)
let read_pos : Pos.t Assoc.key -> (Pos.t -> 'a) t -> 'a t =
  fun key g env k err ->
    let pos = try Assoc.find key env.lr with Not_found -> assert false in
    g env (arg k pos) err

(** key used by lr below *)
type 'a key = 'a Lazy.t Assoc.key

(** [lr g  gf] is the combinator used to  eliminate left recursion. Intuitively,
    it parses using  the "grammar" [g gf*].  An equivalent  combinator CANNOT be
    defined as [seq Charset.full g cs (let rec r = seq cs r cs gf in r)].
    NOTE: left recusion forces evaluation and this is good!
*)
let lr : 'a t -> 'a key -> 'a t -> 'a t = fun g key gf env k err ->
    let rec klr env err v =
      let err () =
        let lr = Assoc.add key v env.lr in
        let env0 = { env with lr } in
        gf env0 (ink klr) err
      in
      call k env err v
    in
    g env (ink klr) err

let lr_pos : 'a t -> 'a key -> Pos.t Assoc.key -> 'a t -> 'a t =
  fun g key pkey gf env k err ->
    let pos = Pos.get_pos env.current_buf env.current_col in
    let rec klr env err v =
      let err () =
        let lr = Assoc.add key v env.lr in
        let lr = Assoc.add pkey pos lr in
        let env0 = { env with lr } in
        gf env0 (ink klr) err
      in
      call k env err v
    in
    g env (ink klr) err

(** combinator to access the value stored by lr*)
let read_tbl : 'a key -> 'a t = fun key env k err ->
    let v = try Assoc.find key env.lr with Not_found -> assert false in
    call k env err v


(** Combinator under a refrerence used to implement recursive grammars. *)
let deref : 'a t ref -> 'a t = fun gref env k err -> !gref env k err

type layout_config =
  { old_blanks_before : bool
  (** Ignoring blanks with the old blank function before parsing? *)
  ; new_blanks_before : bool
  (** Then ignore blanks with the new blank function (before parsing)? *)
  ; new_blanks_after  : bool
  (** Use the new blank function one last time before resuming old layout? *)
  ; old_blanks_after  : bool
  (** Use then the old blank function one last time as well? *) }

let default_layout_config : layout_config =
  { old_blanks_before = true
  ; new_blanks_before = false
  ; new_blanks_after  = false
  ; old_blanks_after  = true }

(** Combinator changing the "blank function". *)
let change_layout : ?config:layout_config -> Lex.blank -> 'a t -> 'a t =
    fun ?(config=default_layout_config) blank_fun g env k err ->
    let (s, n) as buf =
      if config.old_blanks_before then (env.current_buf, env.current_col)
      else (env.buf_before_blanks, env.col_before_blanks)
    in
    let (s, n) =
      if config.new_blanks_before then blank_fun s n
      else buf
    in
    let old_blank_fun = env.blank_fun in
    let env = { env with blank_fun ; current_buf = s ; current_col = n } in
    g env (ink (fun env err v ->
      let (s, n) as buf =
        if config.new_blanks_after then (env.current_buf, env.current_col)
        else (env.buf_before_blanks, env.col_before_blanks)
      in
      let (s, n) =
        if config.old_blanks_after then old_blank_fun s n
        else buf
      in
      let env =
        { env with blank_fun = old_blank_fun
        ; current_buf = s ; current_col = n }
      in
      call k env err v)) err (* NOTE: here, ok to call call *)

(** Combinator for caching a grammar, to avoid exponential behavior.
    very bad performance with a non ambiguous right recursive grammar. *)

let cache : type a. ?merge:(a -> a -> a) -> a t -> a t = fun ?merge g ->
  let cache = Input.Tbl.create () in
  fun env0 k err ->
    let {current_buf = buf0; current_col = col0} = env0 in
    try
      let (ptr,d) = Input.Tbl.find cache buf0 col0 in
      ptr := (k,env0.merge_depth - d) :: !ptr;
      err ()
    with Not_found ->
      let ptr = ref [(k,0)] in
      Input.Tbl.add cache buf0 col0 (ptr,env0.merge_depth);
      let merge_tbl = Input.Tbl.create () in
      let k0 env err v =
        assert (env.merge_depth = env0.merge_depth + 1);
        let {current_buf = buf; current_col = col} = env in
        try
          if merge = None then raise Not_found;
          let (vptr,too_late) = Input.Tbl.find merge_tbl buf col in
          assert (not !too_late);
          vptr := v :: !vptr;
          err ()
        with Not_found ->
          let v = match merge with
            | None -> v
            | Some merge ->
               let vptr = ref [] in
               let too_late = ref false in
               Input.Tbl.add merge_tbl buf col (vptr,too_late);
               let merge x y =
                 match (x,y) with
                 | None, None -> None
                 | Some x, None -> Some x
                 | None, Some x -> Some x
                 | Some x, Some y -> Some (merge x y)
               in
<<<<<<< HEAD
               let force x = try Some (Lazy.force x)
                             with Lex.NoParse | Lex.Give_up _ -> None
               in
               let gn x =
                 too_late := true;
                 List.fold_left (fun x v -> merge x (force v)) x !vptr
               in
               lazy (match gn (force v) with None -> raise Lex.NoParse
                                           | Some x -> x)
=======
               lazy (
                 let r = ref [] in
                 let force x = try Some (Lazy.force x)
                                 with Lex.NoParse -> None
                                    | Lex.Give_up m -> r := m :: !r; None
                 in
                 let gn x =
                   too_late := true;
                   List.fold_left (fun x v -> merge x (force v)) x !vptr
                 in
                 match gn (force v) with
                 | None -> (match !r with [] -> raise Lex.NoParse
                                        | m::_ -> Lex.give_up ~msg:m ())
                 | Some x -> x)
>>>>>>> 57ba265c
          in
          let l0 = !ptr in
          let rec fn l =
            match l with
            | [] -> assert (!ptr == l0); err ()
            | (k,d) :: l ->
               let env = {env with merge_depth = env.merge_depth + d - 1 } in
               Cont(env, k, (fun () -> fn l), v)
          in
          fn l0
      in
      let env = { env0 with merge_depth = env0.merge_depth + 1 } in
      g env (ink k0) err

(** function doing the parsing *)
let gen_parse_buffer
    : type a. a t -> ?all:bool -> Lex.blank -> ?blank_after:bool
                  -> Lex.buf -> int -> (a * Lex.buf * int) list =
  fun g ?(all=false) blank_fun ?(blank_after=false) buf0 col0 ->
    let p0 = Input.line_offset buf0 + col0 in
    let max_pos = ref (p0, buf0, col0, ref []) in
    let (buf, col) = blank_fun buf0 col0 in
    let env =
      { buf_before_blanks = buf0 ; col_before_blanks = col0
        ; current_buf = buf ; current_col = col; lr = Assoc.empty
        ; max_pos ; blank_fun ; merge_depth = 0}
    in
    let r = scheduler ~all env g in
    match r with
    | [] ->
       let (_, buf, col, msgs) = !max_pos in
       let msgs = List.sort_uniq compare !msgs in
       raise (Pos.Parse_error(buf, col, msgs))
    | _ -> List.map (fun (v,env) ->
               if blank_after then (v, env.current_buf, env.current_col)
               else (v, env.buf_before_blanks, env.col_before_blanks)) r

(** the two main variation of the above *)
let partial_parse_buffer : type a. a t -> Lex.blank -> ?blank_after:bool
                                -> Lex.buf -> int -> a * Lex.buf * int =
  fun g blank_fun ?(blank_after=false) buf0 col0 ->
    let l = gen_parse_buffer g blank_fun ~blank_after buf0 col0 in
    match l with [r] -> r
               | _ -> assert false

let parse_all_buffer : type a. a t -> Lex.blank -> Lex.buf -> int -> a list =
  fun g blank_fun buf0 col0 ->
    let l = gen_parse_buffer g ~all:true blank_fun buf0 col0 in
    List.map (fun (r,_,_) -> r) l<|MERGE_RESOLUTION|>--- conflicted
+++ resolved
@@ -484,17 +484,6 @@
                  | None, Some x -> Some x
                  | Some x, Some y -> Some (merge x y)
                in
-<<<<<<< HEAD
-               let force x = try Some (Lazy.force x)
-                             with Lex.NoParse | Lex.Give_up _ -> None
-               in
-               let gn x =
-                 too_late := true;
-                 List.fold_left (fun x v -> merge x (force v)) x !vptr
-               in
-               lazy (match gn (force v) with None -> raise Lex.NoParse
-                                           | Some x -> x)
-=======
                lazy (
                  let r = ref [] in
                  let force x = try Some (Lazy.force x)
@@ -509,7 +498,6 @@
                  | None -> (match !r with [] -> raise Lex.NoParse
                                         | m::_ -> Lex.give_up ~msg:m ())
                  | Some x -> x)
->>>>>>> 57ba265c
           in
           let l0 = !ptr in
           let rec fn l =
