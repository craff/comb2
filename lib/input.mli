--- conflicted
+++ resolved
@@ -21,6 +21,7 @@
 (** convert byte_pos to natural number *)
 val phantom_byte_pos : byte_pos
 val int_of_byte_pos : byte_pos -> int
+val init_byte_pos : byte_pos
 
 (** phantom spos*)
 val phantom_spos : spos
@@ -89,13 +90,8 @@
         ignored or  [Some(data)] which is  the new data.  The new file  name and
         line  number can  be  used  to implement  line  number directives.   The
         function may raise [Preprocessor_error] in case of error. *)
-<<<<<<< HEAD
-    val update : state -> string -> int -> string -> bool
-                   -> state * string * int * bool
-=======
     val update : state -> string -> string
                  -> state * (string option * int option * string) list
->>>>>>> 6a5bf22b
 
     (** [check_final st name]  check that [st] indeed is a  correct state of the
         preprocessor for  the end  of input of  file [name].  If  it is  not the
