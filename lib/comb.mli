(** {1 Combinator library, using continuation}

    As usual left recursion is not supported,  but the library is intended to be
    used  through  the  [Grammar]  module  that  provides  elimination  of  left
    recursion. However, a  cache combinatr is supported to overcome  the cost of
    backtracking. *)

(** {2 function and type usefull to the end-user} *)

(** The type of combinator *)
type 'a t

(** Partial parsing.  Beware, the returned position is not  the maximum position
    that can be reached by the grammar.  *)
val partial_parse_buffer : 'a t -> Blank.t -> ?blank_after:bool ->
        Lex.buf -> Lex.idx -> 'a * Lex.buf * Lex.idx

(** Returns all possible parse trees.  Usefull for natural languages but also to
    debug ambiguity in a supposed non ambiguous grammar. If end of input is not
    parsed in some ways, some value may correspond to only the beginning of the
    input. Except when debugging or testing, you should rather use cache/merge
    anyway. *)
val parse_all_buffer : 'a t -> Blank.t -> Lex.buf -> Lex.idx -> 'a list

(** {2 combinator constructors, normally not needed by the casual user } *)

(** [fail] is a parser rejecting every input (it always fails). *)
val fail : 'a t

(** Fails and report an error *)
val error : string -> 'a t

val assert_false : 'a t

(** [empty v] is  a parser that only accepts the empty input  and returns [v] as
    its semantic value. *)
val empty : 'a -> 'a t

(** [lexeme l] is  a parser accepting the lexeme (or  terminal) [l], and returns
    the corresponding semantic value. *)
val lexeme : 'a Lex.lexeme -> 'a t

(**  [seq g1  g2] sequences  the parsers  [g1] and  [g2].  The  resulting parser
    starts by parsing  using [g1], and then  parses the rest of  the input using
    [g2]. The result of  parsing with [g2] is then apply to  the result of [g1].
 *)
val seq : 'a t -> Charset.t -> ('a -> 'b) t -> 'b t

(** [dseq c1 c2] is a dependant sequence, contrary to [seq c1 c2], the
    combinator used to parse after [c1] depends upon the first value returned by
    [c1]. It is a good idea to memoize the function c2.  The separation of ['a]
    and ['b] in the smeantics of [g1] allows to depend on the smallest set of
    possible vaue which is important in case of memoisation. *)
val dseq: ('a * 'b) t -> ('a -> ('b -> 'c) t)  -> 'c t

(** Combinator parsing with the first combinator and in case of failure with the
    second from  the same  position.  The optionnal  charset corresponds  to the
    charaters accepted at the beginning of  the input for each combinators.  The
    charset  must be  Charset.full if  the corresponding  combinator accept  the
    empty input *)
val alt : (Charset.t * 'a t) list -> 'a t

(** [option a ~cs  c] is an optimisation for [alt (empty a)  ~cs c].  In fact it
    is better to use [alt] with grammar  not accepting empty and use [option] to
    deal with an empty case *)
val option: 'a -> Charset.t -> 'a t -> 'a t

(** Parses with the given combinator and transforms the semantics with the given
    function *)
val appl : 'a t -> ('a -> 'b) -> 'b t

val laz : 'a t -> 'a lazy_t t
val frc : 'a lazy_t t -> 'a t

(** unmerge  a merged ambiguous  grammar, typically if  the rest of  the parsing
   uses dependant sequences. Allows for ambiguous terminals by return a list and
   the using unmerge. *)
val unmerge : 'a list t -> 'a t

(** Parses  as the given  combinator and  give the position  to the left  of the
    parsing input as argument to the action *)
val left_pos : (Pos.t -> 'a) t -> 'a t

(** Same as above with the position to the right *)
val right_pos : (Pos.t -> 'a) t -> 'a t

(** To eliminate left  recursion, lpos has to be left factored.   if lpos is one
    single combinator, this adds a lot of closures in action code. To solve this
    problem, lpos is  splitted in two combinators, one that  pushes the position
    to a stack and pops after parsing and another that reads the position. *)
val read_pos : Pos.t Assoc.key -> (Pos.t -> 'a) t -> 'a t

(** key used by lr below *)
type 'a key = 'a Assoc.key

(** [lr c1 v c2] is an optimized version  of [let rec r = seq c1 (seq r c2)]
    which is  illegal as it  is left recursive  and loops. The  optional charset
    indicates the characteres accepted by [c2] at the beginning of input. [v] is
    like variable bound in [c2], see [read_tbl] below *)
val lr : 'a t -> 'a key -> Charset.t -> 'a t -> 'a t

(** Same as above, but also store the position *)
<<<<<<< HEAD
val lr_pos : 'a t -> 'a key -> Pos.t Assoc.key -> Charset.t -> 'a t -> 'a t
=======
val lr_pos : 'a t -> 'a key -> Pos.t key -> Charset.t -> 'a t -> 'a t
>>>>>>> 6a5bf22b

(** type to represent the left prefix of a mutually recursive grammar.
    the key represents the produced grammar for each left prefix. *)
type mlr_left =
  LNil : mlr_left
| LCns : 'a key * Charset.t * 'a t * mlr_left -> mlr_left

(** type of the suffix to be repeted in a mutually recursive grammar.
    the first key represents the grammar that parsed the input before
    the second key represents the produced grammar.

    Somehow, mlr_right is a matrix R, the two keys being the index of
    the coefficient and mlr_left is a vector L. Parsing, will somehow use
    L R^n for n large enough;
*)
type mlr_right =
  RNil : mlr_right
| RCns : 'a key * 'b key * Charset.t * 'b t * mlr_right -> mlr_right

(** The combinator itself. The optionnal argument indicated that we need
    the position before parsing *)
<<<<<<< HEAD
val mlr : ?lpos:Pos.t Assoc.key -> mlr_left -> mlr_right -> 'a key -> 'a t
=======
val mlr : ?lpos:Pos.t key -> mlr_left -> mlr_right -> 'a key -> 'a t
>>>>>>> 6a5bf22b

(** combinator to  access the value stored by  lr. It must be uses  as prefix of
    [c2] in [lr c1 c2].  For instance, the coding  of [let rec r = seq c1 (seq r
    c2)] is [let k = Assoc.new_key () in lr c1 k (seq (read_tbl k) c2)]. Here we
    ommited the actions.  This way of  coding left recursion avoids to transform
    the action and  produce closure. The code for elimination  of left recursion
    is also much simpler *)
val read_tbl : 'a key -> 'a t

(** Allow to test the blank characteres before a grammar and more *)
val test_before : (Lex.buf -> Lex.idx -> Lex.buf -> Lex.idx -> bool)
                 -> 'a t -> 'a t

(** Allow to test the blank characteres after a grammar and more *)
val test_after : ('a -> Lex.buf -> Lex.idx -> Lex.buf -> Lex.idx -> bool)
                 -> 'a t -> 'a t

(** Access to a reference to a combinator, used by Grammar.compile for recursive
    grammars (not for left recursion *)
val deref : 'a t ref -> 'a t

(** Change the blank  function used to parse with the  given combinator.  we can
    choose which blank to use at the boundary with the optional parameters. *)
val change_layout : ?config:Blank.layout_config -> Blank.t -> 'a t -> 'a t

(** Combinator  that caches  a grammar to  avoid exponential  behavior.  parsing
    with the grammar  from each position is memoized to  avoid parsing twice the
    same sequence with the same grammar. *)
val cache : ?merge:('a -> 'a -> 'a) -> 'a t -> 'a t<|MERGE_RESOLUTION|>--- conflicted
+++ resolved
@@ -69,8 +69,8 @@
     function *)
 val appl : 'a t -> ('a -> 'b) -> 'b t
 
-val laz : 'a t -> 'a lazy_t t
-val frc : 'a lazy_t t -> 'a t
+val lazy_ : 'a t -> 'a lazy_t t
+val force : 'a lazy_t t -> 'a t
 
 (** unmerge  a merged ambiguous  grammar, typically if  the rest of  the parsing
    uses dependant sequences. Allows for ambiguous terminals by return a list and
@@ -100,11 +100,7 @@
 val lr : 'a t -> 'a key -> Charset.t -> 'a t -> 'a t
 
 (** Same as above, but also store the position *)
-<<<<<<< HEAD
 val lr_pos : 'a t -> 'a key -> Pos.t Assoc.key -> Charset.t -> 'a t -> 'a t
-=======
-val lr_pos : 'a t -> 'a key -> Pos.t key -> Charset.t -> 'a t -> 'a t
->>>>>>> 6a5bf22b
 
 (** type to represent the left prefix of a mutually recursive grammar.
     the key represents the produced grammar for each left prefix. *)
@@ -126,11 +122,7 @@
 
 (** The combinator itself. The optionnal argument indicated that we need
     the position before parsing *)
-<<<<<<< HEAD
 val mlr : ?lpos:Pos.t Assoc.key -> mlr_left -> mlr_right -> 'a key -> 'a t
-=======
-val mlr : ?lpos:Pos.t key -> mlr_left -> mlr_right -> 'a key -> 'a t
->>>>>>> 6a5bf22b
 
 (** combinator to  access the value stored by  lr. It must be uses  as prefix of
     [c2] in [lr c1 c2].  For instance, the coding  of [let rec r = seq c1 (seq r
