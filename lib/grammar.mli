(** {1 Main module of Pacomb} *)

(** {2 Type} *)

(** type of a grammar with semantical action of type ['a ].*)
type 'a grammar

(** An abbreviation *)
type 'a t = 'a grammar

type name_kind = Created | Inherited | Given

type name = string * name_kind

(** {2 Grammar contructors} *)

(** All  construœqctors can be  given an optional  [name] argument that  is used
    when printing the grammar. *)

(** [print_grammar ch g] prints the grammar [g] of the given output channel.  if
    [def=false] (the  default is [true])  it will print the  transformed grammar
    prior to compilation. *)
val print_grammar : ?no_other:bool -> ?def:bool -> out_channel ->
                    'a grammar -> unit

(** [fail ()] is a grammar that parses nothing (always fails) *)
val fail : ?name:string -> unit -> 'a grammar

(** fails reporting an error *)
val error : ?name:string -> string -> 'a grammar

(** [empty a] accepts the empty input and returns [a] *)
val empty : ?name:string -> 'a -> 'a grammar

(** [test  b] is  [if b then  empty ()  else fail ()].  Very usefull  in grammar
    family at the beginning of a rule. The test is done at grammar construction,
    not at parsing time (except if it is used in a dependant grammar). *)
val cond : ?name:string -> bool -> unit grammar

(** [term  t] accepts the  terminal [t] and  returns its semantics.   See module
    [Lex] *)
val term : ?name:string -> 'a Lex.terminal -> 'a grammar

(** [appl g f] parses with [g] and apply [f] to the resulting semantics *)
val appl : ?name:string -> 'a grammar -> ('a -> 'b) -> 'b grammar

(** [eval g] forces immediate evaluation of the action instead of waiting
    for the next lexeme read *)
val eval : ?name:string -> 'a grammar -> 'a grammar

<<<<<<< HEAD
(** [unmerge g] introduce multiple parse branch for a list of semantics *)
=======
(** [unmerge g] introduce multiple parse branch from a list of semantics.
    Allows to create ambiguous terminals and allows fr unmerge to continue
    a dependent parsing *)
>>>>>>> df346fb0
val unmerge : ?name:string -> 'a list grammar -> 'a grammar

(** [alt [g1;g2;...;gn]] parses with [g1] and if it fails then [g2] and so on *)
val alt : ?name:string -> 'a grammar list -> 'a grammar

(** [seq g1 g2]  parses with [g1] and then with [g2] for  the rest of the input,
    combine both semantics by apply the semantics of [g2] to [g1] *)
val seq : ?name:string -> 'a grammar -> ('a -> 'b) grammar -> 'b grammar

(** variation of the abover when we do not use all semantics *)
val seq1 : ?name:string -> 'a grammar -> 'b grammar -> 'a grammar
val seq2 : ?name:string -> 'a grammar -> 'b grammar -> 'b grammar

(** [dseq  g1 g2)] is  a dependant sequence, the  grammar [g2] used  after  [g1]
    may depend  upon the semantics  of [g1]. This is  not very efficient  as the
    grammar [g2] must be compiled at  parsing time.  [g2] is memoized by default
    to partially overcome this fact. *)
val dseq : ?name:string -> ('a * 'b) grammar
           -> ('a -> ('b -> 'c) grammar) -> 'c grammar

(** [lpos  g] is identical  to [g] but passes  the position just  before parsing
    with [g] to the semantical action of [g] *)
val lpos : ?name:string -> (Pos.t -> 'a) grammar -> 'a grammar

(** [rpos g] is identical to [g] but passes the position just after parsing with
    [g] to the semantical action of [g] *)
val rpos : ?name:string -> (Pos.t -> 'a) grammar -> 'a grammar

(** variants of seq with the position of the first iterm *)
val seq_pos : ?name:string -> 'a grammar -> (Pos.t * 'a * Pos.t -> 'b) grammar
              -> 'b grammar
val seq_lpos : ?name:string -> 'a grammar -> (Pos.t * 'a -> 'b) grammar
               -> 'b grammar
val seq_rpos : ?name:string -> 'a grammar -> ('a * Pos.t -> 'b) grammar
               -> 'b grammar

(** [cache  g] avoids to parse twice  the same input  with [g] by  memoizing the
    result of  the first parsing. The  optional [merge] parameter is  applied to
    group semantics corresponding  to the same part of the  input. Using [cache]
    with [merge] allows to recover a polynomial time complexity (cubic at worst)
    and a quadratic space (in the size of the input) *)
val cache : ?name:string -> ?merge:('a -> 'a -> 'a) -> 'a grammar -> 'a grammar

(** allows to perform a test, the test function receive the position before
    and after the blanks *)
val test_before : ?name:string
                  -> (Lex.buf -> Lex.idx -> Lex.buf -> Lex.idx -> bool)
                 -> 'a grammar -> 'a grammar

val test_after : ?name:string
                 -> ('a -> Lex.buf -> Lex.idx -> Lex.buf -> Lex.idx -> bool)
                 -> 'a grammar -> 'a grammar

(** particular cases of the above testing the absence of blanks. *)
val no_blank_before : ?name:string -> 'a grammar -> 'a grammar
val no_blank_after  : ?name:string -> 'a grammar -> 'a grammar

(** [layout b g] changes the blank  function to parse the input with the grammar
    [g].  The optional parameters allow to  control which blanks are used at the
    boundary.  Both  can be used  in which case the  new blanks are  used second
    before parsing with [g] and first after. *)
val layout : ?name:string -> ?config:Blank.layout_config
             -> Blank.t -> 'a grammar -> 'a grammar

(** usual option/star/plus combinator *)
val option : ?name:string -> 'a grammar -> 'a option grammar
val default_option : ?name:string -> 'a -> 'a grammar -> 'a grammar
val star : ?name:string -> 'a grammar -> 'a list grammar
val plus : ?name:string -> 'a grammar -> 'a list grammar
val star_sep : ?name:string -> 'b grammar -> 'a grammar -> 'a list grammar
val plus_sep : ?name:string -> 'b grammar -> 'a grammar -> 'a list grammar

(** {2 Definition of recursive grammars } *)

(** to  define recursive grammars,  one may declare  the grammar first  and then
    gives its value.   [declare_grammar name] creates an  undefined grammar with
    the given name *)
val declare_grammar : string -> 'a grammar

(** [set_grammar g1  g2] set the value of [g1]  declared with [declare_grammar].
    will   raise   [Invalid_argument]   if    [g1]   was   not   defined   using
    [declare_grammar] or if it was already set.*)
val set_grammar : 'a grammar -> 'a grammar -> unit

(** [fixpoint g] compute  the fixpoint of [g], that is a  grammar [g0] such that
    [g0 = g g0] *)
val fixpoint : ?name:string -> ('a grammar -> 'a grammar) -> 'a grammar

(** [grammar_family to_str name] returns a  pair [(gs, set_gs)], where [gs] is a
    finite  family of  grammars parametrized  by a  value of  type ['a].  A name
    [name] is to  be provided for the family, and  an optional function [to_str]
    can be provided to print the parameter and display better error messages. *)
val grammar_family : ?param_to_string:('a -> string) -> string
  -> ('a -> 'b grammar) * (('a -> 'b grammar) -> unit)

(**
   {[
   (* Declare the grammar family *)
   let (gr, set_gr) = grammar_family to_str name in

   ... code using grammars of gr to define mutually recursive grammars ...

   (* Define the grammar family *)
   let _ = set_gr the_grammars

   ... now the new family can be used ...
   ]}
*)

(** {2 Compilation of a grammar and various} *)

(**  [compile g]  produces a  combinator that  can be  used to  actually do  the
    parsing see the [Comb] module *)
val compile : 'a grammar -> 'a Comb.t

(** gives the grammar name *)
val grammar_name : 'a grammar -> string

(** allows to rename a grammar *)
val give_name : string -> 'a grammar -> 'a grammar

(** Parse a whole input buffer. the eof combinator is added at
    the end of the given combinator *)
val parse_buffer : 'a grammar -> Blank.t -> Lex.buf -> Lex.idx -> 'a

(** Partial parsing.  Beware, the returned  position is not the maximum position
    that can  be reached  by the grammar  it the grammar  is ambiguous.  In this
    case, a message is printed on  stderr. The charset is the character accepted
    at  the  end of  input.  Mainly  useful  with  'eof' when  [blank_after]  is
    [true]. *)
val partial_parse_buffer : 'a grammar -> Blank.t -> ?blank_after:bool ->
                           Lex.buf -> Lex.idx -> 'a * Lex.buf * Lex.idx

(** Returns all possible parse trees.  Usefull for natural languages but also to
    debug ambiguity in a supposed non ambiguous grammar. *)
val parse_all_buffer : 'a grammar -> Blank.t -> Lex.buf -> Lex.idx -> 'a list

(**  Parse a  whole string,  reporting position  according to  utf8 if  optional
    argument [utf8] is given and [Utf8.UTF8 or Utf8.CJK_UTF8] *)
val parse_string  : ?utf8:Utf8.context -> ?filename:string
                    -> 'a grammar -> Blank.t -> string -> 'a

(**  Parse a  whole  input  channel, reporting  postiion  according  to utf8. *)
val parse_channel : ?utf8:Utf8.context -> ?filename:string
                    -> 'a grammar -> Blank.t -> in_channel -> 'a

val parse_fd : ?utf8:Utf8.context -> ?filename:string ->
           'a grammar -> Blank.t -> Unix.file_descr -> 'a

(**  Parse a  whole  file, reporting  postiion  according  to utf8. *)
val parse_file : ?utf8:Utf8.context ->
                    'a grammar -> Blank.t -> string -> 'a<|MERGE_RESOLUTION|>--- conflicted
+++ resolved
@@ -48,13 +48,9 @@
     for the next lexeme read *)
 val eval : ?name:string -> 'a grammar -> 'a grammar
 
-<<<<<<< HEAD
-(** [unmerge g] introduce multiple parse branch for a list of semantics *)
-=======
 (** [unmerge g] introduce multiple parse branch from a list of semantics.
     Allows to create ambiguous terminals and allows fr unmerge to continue
     a dependent parsing *)
->>>>>>> df346fb0
 val unmerge : ?name:string -> 'a list grammar -> 'a grammar
 
 (** [alt [g1;g2;...;gn]] parses with [g1] and if it fails then [g2] and so on *)
